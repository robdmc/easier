from collections import namedtuple
from typing import List, Dict, Any, Tuple
import copy
import functools
import importlib
import os


def pg_creds_from_env(kind="url", force_docker=False):
    """
    Pulls postgres credentials from the environment.  If env vars don't exist,
    it will default to the default docker creds.  You can force this behaviour
    by adding force_docker=True
    """
    allowed_kinds = ["url", "dict"]

    if kind not in allowed_kinds:
        raise ValueError(f"Allowed kinds are {allowed_kinds}")

    if force_docker:
        env = {}
    else:
        env = os.environ.copy()

    creds = {
        "host": env.get("PGHOST", "db"),
        "port": env.get("PGPORT", "5432"),
        "database": env.get("PGDATABASE", "postgres"),
        "user": env.get("PGUSER", "postgres"),
        "password": env.get("PGPASSWORD", "postgres"),
    }
    url = f"postgresql://{creds['user']}:{creds['password']}@{creds['host']}:{creds['port']}/{creds['database']}"

    if kind == "dict":
        return creds
    else:
        return url


class PG:
    _sql = None
    _context = None
    _conn_kwargs = None
    _raw_results = None
    _raw_columns = None

    def __init__(self, **kwargs):
        """
        kwargs = dict(host=None, user=None, password=None, dbname=None)

        Any kwargs that are not supplied will be loaded from the environment.
        Environment variables should be named according to the psql convention:
            kwarg:  environment_var_name
            'host': 'PGHOST',
            'user': 'PGUSER',
            'password': 'PGPASSWORD',
            'dbname': 'PGDATABASE'

        Using with Django
        After django is loaded, simply construct with

            pg = PG(use_django=True)

        Tables can be shown with
            pg.table_names()

        Django queries can be run with one line
        df = PG(use_django=True).query('SELECT * FROM my_table').df
        """
        # See if db info should be loaded from django
        use_django = kwargs.get("use_django", False)

        # If so, replace kwargs with values from django settings
        if use_django:
            self.safe_import("django")
            from django.conf import settings

            db = settings.DATABASES["default"]
            kwargs = {
                "host": db["HOST"],
                "user": db["USER"],
                "password": db["PASSWORD"],
                "dbname": db["NAME"],
            }

        env_translator = {
            "host": "PGHOST",
            "user": "PGUSER",
            "password": "PGPASSWORD",
            "dbname": "PGDATABASE",
        }
        conn_kwargs = {
            key: kwargs.get(key, os.environ.get(env_translator[key], None))
            for key in env_translator.keys()
        }

        bad_keys = []
        for key in conn_kwargs.keys():
            if conn_kwargs[key] is None:
                bad_keys.append(key)
        if bad_keys:
            raise ValueError(
                f"The following connections params not specified {bad_keys}"
            )

        self._conn_kwargs = conn_kwargs

    @classmethod
    def queryset_to_sql(cls, queryset):
        """
        Transform a queryset into pretty sql that can be copy-pasted directly
        into pg-admin
        """
        # Do imports here to avoid dependencies
        sqlparse = cls.safe_import("sqlparse")
        cls.safe_import("django")
        from django.db import connection

        # Compile the query to python db api
        sql, sql_params = queryset.query.get_compiler(using=queryset.db).as_sql()

        # Translate the python query spec into a postgres query
        with connection.cursor() as cur:
            query = cur.mogrify(sql, sql_params)

        # Make the query pretty and return it
        query = sqlparse.format(query, reindent=True, keyword_case="upper")
        return query

    def schema_names(self):
        # Run schema query in a copied version of self so as not to mess with current query
        # on this object
        pg = copy.deepcopy(self)
        return pg.query("SELECT nspname FROM pg_catalog.pg_namespace").to_dataframe()

    @functools.lru_cache()
    def table_names(self, schema_name="public"):
        # Run table query in a copied version of self so as not to mess with current query
        # on this object
        pg = copy.deepcopy(self)
        df = pg.query(
            f"SELECT table_name FROM information_schema.tables WHERE table_schema='{schema_name}'"
        ).to_dataframe()
        df = df.sort_values(by="table_name")
        return df

<<<<<<< HEAD
    def query(self, sql: str, **context) -> "PG":
        '''
=======
    def query(self, sql) -> "PG":
        """
>>>>>>> 485c3556
        sql: SQL query
        """
        self._sql = sql
        return self

<<<<<<< HEAD
    def _get_prepared_query(self) -> tuple:
        """
        This is just a thin wrapper to around the translation of
        jinja-style templating to database-style parameters.
        """
        jinjasql = self.safe_import("jinjasql")
        if not self._context:
            return self._sql, None
        else:
            query, params = jinjasql.JinjaSql().prepare_query(self._sql, self._context)
            return query, tuple(params)

=======
>>>>>>> 485c3556
    def run(self) -> "PG":
        """
        Runs the query on the database populating instance variables with results
        """
        psycopg2 = self.safe_import("psycopg2")
        with psycopg2.connect(**self._conn_kwargs) as connection:
            with connection.cursor() as cursor:
                cursor.execute(self._sql)
                try:
                    self._raw_results = list(cursor.fetchall())
                    self._raw_columns = [col[0] for col in cursor.description]
                except psycopg2.ProgrammingError as e:
                    if str(e) == "no results to fetch":
                        self._raw_results = []
                        self._raw_columns = []
                    else:  # pragma: no cover  No expected to hit this, but raise just in case
                        raise
        return self

    def reset(self):
        self._raw_columns = None
        self._raw_results = None

    @property
    def _results(self) -> List[Tuple]:
        """
        A list of raw result tuples
        """
        if self._raw_results is None:
            self.run()
        return self._raw_results

    @property
    def columns(self) -> List[str]:
        if self._raw_columns is None:
            self.run()
        return self._raw_columns

    def as_tuples(self) -> List[Tuple]:
        """
        :return: Results as a list of tuples
        """
        self.reset()
        return self._results

    def as_dicts(self) -> List[Dict[str, Any]]:
        """
        :return: Results as a list of dicts
        """
        self.reset()
        return [dict(zip(self.columns, row)) for row in self._results]

    def as_named_tuples(self, named_tuple_name="Result") -> List[Any]:
        """
        :return: Results as a list of named tuples
        """
        self.reset()
        # Ignore typing in here because of unconventional namedtuple usage
        nt_result = namedtuple(named_tuple_name, self.columns)  # type: ignore
        return [nt_result(*row) for row in self._results]  # type: ignore

    @classmethod
    def safe_import(cls, module_name, package=None):
        try:
            imported = importlib.import_module(module_name, package=package)
        except (
            ImportError
        ):  # pragma: no cover.  Not going to uninstall pandas to test this
            raise ImportError(
                f"\n\nNope! This method requires that {module_name} be installed.  You know what to do."
            )

        return imported

    def as_dataframe(self) -> Any:
        """
        :return: Results as a pandas dataframe
        """
        self.reset()
        pd = self.safe_import("pandas")

        return pd.DataFrame(self._results, columns=self.columns)

    def to_tuples(self) -> List[Tuple]:
        """
        alias
        """
        return self.as_tuples()

    def to_dicts(self) -> List[Dict[str, Any]]:
        """
        alias
        """
        return self.as_dicts()

    def to_named_tuples(self) -> List[Any]:
        """
        alias
        """
        return self.as_named_tuples()

    def to_dataframe(self) -> Any:
        """
        alias
        """
        return self.as_dataframe()

    @property
    def df(self):
        return self.to_dataframe()

    @property
    def sql(self) -> str:
        sqlparse = self.safe_import("sqlparse")
        psycopg2 = self.safe_import("psycopg2")
        with psycopg2.connect(**self._conn_kwargs) as connection:
            with connection.cursor() as cursor:
                sql, params = self._get_prepared_query()
                query = cursor.mogrify(sql, params)
                query = sqlparse.format(query, reindent=True, keyword_case="upper")
        return query<|MERGE_RESOLUTION|>--- conflicted
+++ resolved
@@ -144,33 +144,13 @@
         df = df.sort_values(by="table_name")
         return df
 
-<<<<<<< HEAD
-    def query(self, sql: str, **context) -> "PG":
-        '''
-=======
     def query(self, sql) -> "PG":
         """
->>>>>>> 485c3556
         sql: SQL query
         """
         self._sql = sql
         return self
 
-<<<<<<< HEAD
-    def _get_prepared_query(self) -> tuple:
-        """
-        This is just a thin wrapper to around the translation of
-        jinja-style templating to database-style parameters.
-        """
-        jinjasql = self.safe_import("jinjasql")
-        if not self._context:
-            return self._sql, None
-        else:
-            query, params = jinjasql.JinjaSql().prepare_query(self._sql, self._context)
-            return query, tuple(params)
-
-=======
->>>>>>> 485c3556
     def run(self) -> "PG":
         """
         Runs the query on the database populating instance variables with results
